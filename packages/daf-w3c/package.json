--- conflicted
+++ resolved
@@ -8,14 +8,9 @@
     "build": "tsc"
   },
   "dependencies": {
-<<<<<<< HEAD
     "blakejs": "^1.1.0",
-    "daf-core": "^2.3.19",
-    "daf-did-jwt": "^2.3.19",
-=======
     "daf-core": "^2.5.0",
     "daf-did-jwt": "^2.5.0",
->>>>>>> e8c8d5b8
     "debug": "^4.1.1",
     "did-jwt-vc": "^0.1.3",
     "did-resolver": "^1.1.0"
