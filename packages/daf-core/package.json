{
  "name": "daf-core",
  "description": "DID Agent Framework Core",
<<<<<<< HEAD
  "version": "4.0.0",
=======
  "version": "3.4.2",
>>>>>>> 9009564d
  "main": "build/index.js",
  "types": "build/index.d.ts",
  "scripts": {
    "build": "tsc"
  },
  "dependencies": {
    "blakejs": "^1.1.0",
    "debug": "^4.1.1",
    "events": "^3.0.0",
    "typeorm": "^0.2.24",
    "uuid": "^7.0.2"
  },
  "devDependencies": {
    "@types/debug": "^4.1.5",
    "did-resolver": "^1.1.0",
    "typescript": "^3.8.3"
  },
  "files": [
    "build/**/*",
    "src/**/*",
    "README.md",
    "LICENSE"
  ],
  "repository": "git@github.com:uport-project/daf.git",
  "author": "Simonas Karuzas <simonas.karuzas@consensys.net>",
  "license": "Apache-2.0",
  "keywords": [],
  "gitHead": "63dd12da63b2245d32379b435a7a774a56a1f019"
}<|MERGE_RESOLUTION|>--- conflicted
+++ resolved
@@ -1,11 +1,7 @@
 {
   "name": "daf-core",
   "description": "DID Agent Framework Core",
-<<<<<<< HEAD
   "version": "4.0.0",
-=======
-  "version": "3.4.2",
->>>>>>> 9009564d
   "main": "build/index.js",
   "types": "build/index.d.ts",
   "scripts": {
