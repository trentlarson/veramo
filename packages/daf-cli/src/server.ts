--- conflicted
+++ resolved
@@ -146,12 +146,8 @@
         app.get('/', (req, res) => {
           const links = [
             { label: 'API Docs', url: options.apiDocsPath },
-<<<<<<< HEAD
-            { label: 'API Schema', url: options.apiBasePath },
+            { label: 'API Schema', url: options.schemaPath },
             { label: 'DID Document', url: '/.well-known/did.json' },
-=======
-            { label: 'API Schema', url: options.schemaPath },
->>>>>>> a50275b9
           ]
 
           const html = `<html><head><title>DID Agent</title></head><body>${links
